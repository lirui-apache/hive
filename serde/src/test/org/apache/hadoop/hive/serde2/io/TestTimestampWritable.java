/**
 * Licensed to the Apache Software Foundation (ASF) under one
 * or more contributor license agreements.  See the NOTICE file
 * distributed with this work for additional information
 * regarding copyright ownership.  The ASF licenses this file
 * to you under the Apache License, Version 2.0 (the
 * "License"); you may not use this file except in compliance
 * with the License.  You may obtain a copy of the License at
 *
 *     http://www.apache.org/licenses/LICENSE-2.0
 *
 * Unless required by applicable law or agreed to in writing, software
 * distributed under the License is distributed on an "AS IS" BASIS,
 * WITHOUT WARRANTIES OR CONDITIONS OF ANY KIND, either express or implied.
 * See the License for the specific language governing permissions and
 * limitations under the License.
 */
package org.apache.hadoop.hive.serde2.io;

import com.google.code.tempusfugit.concurrency.annotations.*;
import com.google.code.tempusfugit.concurrency.*;

import java.io.ByteArrayInputStream;
import java.io.ByteArrayOutputStream;
import java.io.DataInputStream;
import java.io.DataOutputStream;
import java.io.IOException;
import java.math.BigDecimal;
import java.sql.Timestamp;
import java.text.DateFormat;
import java.text.ParseException;
import java.text.SimpleDateFormat;
import java.util.ArrayList;
import java.util.List;
import java.util.Random;
import java.util.TimeZone;

import org.apache.hadoop.hive.ql.util.TimestampUtils;
import org.junit.*;
import static org.junit.Assert.*;

import org.apache.hadoop.hive.common.type.HiveDecimal;
import org.apache.hadoop.io.Writable;
import org.apache.hadoop.io.WritableUtils;

public class TestTimestampWritable {

  @Rule public ConcurrentRule concurrentRule = new ConcurrentRule();
  @Rule public RepeatingRule repeatingRule = new RepeatingRule();

  private static ThreadLocal<DateFormat> DATE_FORMAT =
      new ThreadLocal<DateFormat>() {
        @Override
        protected DateFormat initialValue() {
          return new SimpleDateFormat("yyyy-MM-dd HH:mm:ss");
        }
      };

  private static final int HAS_DECIMAL_MASK = 0x80000000;

  private static final long MAX_ADDITIONAL_SECONDS_BITS = 0x418937;

  private static long MIN_FOUR_DIGIT_YEAR_MILLIS = parseToMillis("0001-01-01 00:00:00");
  private static long MAX_FOUR_DIGIT_YEAR_MILLIS = parseToMillis("9999-01-01 00:00:00");

  private static int BILLION = 1000 * 1000 * 1000;

  private static long getSeconds(Timestamp ts) {
    // To compute seconds, we first subtract the milliseconds stored in the nanos field of the
    // Timestamp from the result of getTime().
    long seconds = (ts.getTime() - ts.getNanos() / 1000000) / 1000;

    // It should also be possible to calculate this based on ts.getTime() only.
    assertEquals(seconds, TimestampUtils.millisToSeconds(ts.getTime()));

    return seconds;
  }

  private static long parseToMillis(String s) {
    try {
      return DATE_FORMAT.get().parse(s).getTime();
    } catch (ParseException ex) {
      throw new RuntimeException(ex);
    }
  }

  @Before
  public void setUp() {
    TimeZone.setDefault(TimeZone.getTimeZone("UTC"));
  }

  private static String normalizeTimestampStr(String timestampStr) {
    if (timestampStr.endsWith(".0")) {
      return timestampStr.substring(0, timestampStr.length() - 2);
    }
    return timestampStr;
  }

  private static void assertTSWEquals(TimestampWritable expected, TimestampWritable actual) {
    assertEquals(normalizeTimestampStr(expected.toString()),
                 normalizeTimestampStr(actual.toString()));
    assertEquals(expected, actual);
    assertEquals(expected.getTimestamp(), actual.getTimestamp());
  }

  private static TimestampWritable deserializeFromBytes(byte[] tsBytes) throws IOException {
    ByteArrayInputStream bais = new ByteArrayInputStream(tsBytes);
    DataInputStream dis = new DataInputStream(bais);
    TimestampWritable deserTSW = new TimestampWritable();
    deserTSW.readFields(dis);
    return deserTSW;
  }

  private static int reverseNanos(int nanos) {
    if (nanos == 0) {
      return 0;
    }
    if (nanos < 0 || nanos >= 1000 * 1000 * 1000) {
      throw new IllegalArgumentException("Invalid nanosecond value: " + nanos);
    }

    int x = nanos;
    StringBuilder reversed = new StringBuilder();
    while (x != 0) {
      reversed.append((char)('0' + x % 10));
      x /= 10;
    }

    int result = Integer.parseInt(reversed.toString());
    while (nanos < 100 * 1000 * 1000) {
      result *= 10;
      nanos *= 10;
    }
    return result;
  }

  private static byte[] serializeToBytes(Writable w) throws IOException {
    ByteArrayOutputStream baos = new ByteArrayOutputStream();
    DataOutputStream dos = new DataOutputStream(baos);
    w.write(dos);
    return baos.toByteArray();
  }

  private static List<Byte> toList(byte[] a) {
    List<Byte> list = new ArrayList<Byte>(a.length);
    for (byte b : a) {
      list.add(b);
    }
    return list;
  }

  /**
   * Pad the given byte array with the given number of bytes in the beginning. The padding bytes
   * deterministically depend on the passed data.
   */
  private static byte[] padBytes(byte[] bytes, int count) {
    byte[] result = new byte[bytes.length + count];
    for (int i = 0; i < count; ++i) {
      // Fill the prefix bytes with deterministic data based on the actual meaningful data.
      result[i] = (byte) (bytes[i % bytes.length] * 37 + 19);
    }
    System.arraycopy(bytes, 0, result, count, bytes.length);
    return result;
  }

  private static TimestampWritable serializeDeserializeAndCheckTimestamp(Timestamp ts)
      throws IOException {
    TimestampWritable tsw = new TimestampWritable(ts);
    assertEquals(ts, tsw.getTimestamp());

    byte[] tsBytes = serializeToBytes(tsw);
    TimestampWritable deserTSW = deserializeFromBytes(tsBytes);
    assertTSWEquals(tsw, deserTSW);
    assertEquals(ts, deserTSW.getTimestamp());
    assertEquals(tsBytes.length, tsw.getTotalLength());

    // Also convert to/from binary-sortable representation.
    int binarySortableOffset = Math.abs(tsw.hashCode()) % 10;
    byte[] binarySortableBytes = padBytes(tsw.getBinarySortable(), binarySortableOffset);
    TimestampWritable fromBinSort = new TimestampWritable();
    fromBinSort.setBinarySortable(binarySortableBytes, binarySortableOffset);
    assertTSWEquals(tsw, fromBinSort);

    long timeSeconds = ts.getTime() / 1000;
    if (0 <= timeSeconds && timeSeconds <= Integer.MAX_VALUE) {
      assertEquals(new Timestamp(timeSeconds * 1000),
        fromIntAndVInts((int) timeSeconds, 0).getTimestamp());

      int nanos = reverseNanos(ts.getNanos());
      assertEquals(ts,
        fromIntAndVInts((int) timeSeconds | (nanos != 0 ? HAS_DECIMAL_MASK : 0),
          nanos).getTimestamp());
    }

    assertEquals(ts.getNanos(), tsw.getNanos());
    assertEquals(getSeconds(ts), tsw.getSeconds());

    // Test various set methods and copy constructors.
    {
      TimestampWritable tsSet1 = new TimestampWritable();
      // make the offset non-zero to keep things interesting.
      int offset = Math.abs(ts.hashCode() % 32);
      byte[] shiftedBytes = padBytes(tsBytes, offset);
      tsSet1.set(shiftedBytes, offset);
      assertTSWEquals(tsw, tsSet1);

      TimestampWritable tswShiftedBytes = new TimestampWritable(shiftedBytes, offset);
      assertTSWEquals(tsw, tswShiftedBytes);
      assertTSWEquals(tsw, deserializeFromBytes(serializeToBytes(tswShiftedBytes)));
    }

    {
      TimestampWritable tsSet2 = new TimestampWritable();
      tsSet2.set(ts);
      assertTSWEquals(tsw, tsSet2);
    }

    {
      TimestampWritable tsSet3 = new TimestampWritable();
      tsSet3.set(tsw);
      assertTSWEquals(tsw, tsSet3);
    }

    {
      TimestampWritable tsSet4 = new TimestampWritable();
      tsSet4.set(deserTSW);
      assertTSWEquals(tsw, tsSet4);
    }

    double expectedDbl = getSeconds(ts) + 1e-9d * ts.getNanos();
    assertTrue(Math.abs(tsw.getDouble() - expectedDbl) < 1e-10d);

    return deserTSW;
  }

  private static int randomNanos(Random rand, int decimalDigits) {
    // Only keep the most significant decimalDigits digits.
    int nanos = rand.nextInt(BILLION);
    return nanos - nanos % (int) Math.pow(10, 9 - decimalDigits);
  }

  private static int randomNanos(Random rand) {
    return randomNanos(rand, rand.nextInt(10));
  }

  private static void checkTimestampWithAndWithoutNanos(Timestamp ts, int nanos)
      throws IOException {
    serializeDeserializeAndCheckTimestamp(ts);

    ts.setNanos(nanos);
    assertEquals(serializeDeserializeAndCheckTimestamp(ts).getNanos(), nanos);
  }

  private static TimestampWritable fromIntAndVInts(int i, long... vints) throws IOException {
    ByteArrayOutputStream baos = new ByteArrayOutputStream();
    DataOutputStream dos = new DataOutputStream(baos);
    dos.writeInt(i);
    if ((i & HAS_DECIMAL_MASK) != 0) {
      for (long vi : vints) {
        WritableUtils.writeVLong(dos, vi);
      }
    }
    byte[] bytes = baos.toByteArray();
    TimestampWritable tsw = deserializeFromBytes(bytes);
    assertEquals(toList(bytes), toList(serializeToBytes(tsw)));
    return tsw;
  }

  @Test
  @Concurrent(count=4)
  @Repeating(repetition=100)
  public void testReverseNanos() {
    assertEquals(0, reverseNanos(0));
    assertEquals(120000000, reverseNanos(21));
    assertEquals(32100000, reverseNanos(1230));
    assertEquals(5, reverseNanos(500000000));
    assertEquals(987654321, reverseNanos(123456789));
    assertEquals(12345678, reverseNanos(876543210));
  }

  /**
   * Test serializing and deserializing timestamps that can be represented by a number of seconds
   * from 0 to 2147483647 since the UNIX epoch.
   */
  @Test
  @Concurrent(count=4)
  public void testTimestampsWithinPositiveIntRange() throws IOException {
    Random rand = new Random(294722773L);
    for (int i = 0; i < 10000; ++i) {
      long millis = ((long) rand.nextInt(Integer.MAX_VALUE)) * 1000;
      checkTimestampWithAndWithoutNanos(new Timestamp(millis), randomNanos(rand));
    }
  }

  private static long randomMillis(long minMillis, long maxMillis, Random rand) {
    return minMillis + (long) ((maxMillis - minMillis) * rand.nextDouble());
  }

  /**
   * Test timestamps that don't necessarily fit between 1970 and 2038. This depends on HIVE-4525
   * being fixed.
   */
  @Test
  @Concurrent(count=4)
  public void testTimestampsOutsidePositiveIntRange() throws IOException {
    Random rand = new Random(789149717L);
    for (int i = 0; i < 10000; ++i) {
      long millis = randomMillis(MIN_FOUR_DIGIT_YEAR_MILLIS, MAX_FOUR_DIGIT_YEAR_MILLIS, rand);
      checkTimestampWithAndWithoutNanos(new Timestamp(millis), randomNanos(rand));
    }
  }

  @Test
  @Concurrent(count=4)
  public void testTimestampsInFullRange() throws IOException {
    Random rand = new Random(2904974913L);
    for (int i = 0; i < 10000; ++i) {
      checkTimestampWithAndWithoutNanos(new Timestamp(rand.nextLong()), randomNanos(rand));
    }
  }

  @Test
  @Concurrent(count=4)
  public void testToFromDouble() {
    Random rand = new Random(294729777L);
    for (int nanosPrecision = 0; nanosPrecision <= 4; ++nanosPrecision) {
      for (int i = 0; i < 10000; ++i) {
        long millis = randomMillis(MIN_FOUR_DIGIT_YEAR_MILLIS, MAX_FOUR_DIGIT_YEAR_MILLIS, rand);
        Timestamp ts = new Timestamp(millis);
        int nanos = randomNanos(rand, nanosPrecision);
        ts.setNanos(nanos);
        TimestampWritable tsw = new TimestampWritable(ts);
        double asDouble = tsw.getDouble();
        int recoveredNanos =
          (int) (Math.round((asDouble - Math.floor(asDouble)) * Math.pow(10, nanosPrecision)) *
            Math.pow(10, 9 - nanosPrecision));
        assertEquals(String.format("Invalid nanosecond part recovered from %f", asDouble),
          nanos, recoveredNanos);
        assertEquals(ts, TimestampUtils.doubleToTimestamp(asDouble));
        // decimalToTimestamp should be consistent with doubleToTimestamp for this level of
        // precision.
        assertEquals(ts, TimestampUtils.decimalToTimestamp(
            HiveDecimal.create(BigDecimal.valueOf(asDouble))));
      }
    }
  }

  private static HiveDecimal timestampToDecimal(Timestamp ts) {
    BigDecimal d = new BigDecimal(getSeconds(ts));
    d = d.add(new BigDecimal(ts.getNanos()).divide(new BigDecimal(BILLION)));
    return HiveDecimal.create(d);
  }

  @Test
  @Concurrent(count=4)
  public void testDecimalToTimestampRandomly() {
    Random rand = new Random(294729777L);
    for (int i = 0; i < 10000; ++i) {
      Timestamp ts = new Timestamp(
          randomMillis(MIN_FOUR_DIGIT_YEAR_MILLIS, MAX_FOUR_DIGIT_YEAR_MILLIS, rand));
      ts.setNanos(randomNanos(rand, 9));  // full precision
      assertEquals(ts, TimestampUtils.decimalToTimestamp(timestampToDecimal(ts)));
    }
  }

  @Test
  @Concurrent(count=4)
  @Repeating(repetition=100)
  public void testDecimalToTimestampCornerCases() {
    Timestamp ts = new Timestamp(parseToMillis("1969-03-04 05:44:33"));
    assertEquals(0, ts.getTime() % 1000);
    for (int nanos : new int[] { 100000, 900000, 999100000, 999900000 }) {
      ts.setNanos(nanos);
      HiveDecimal d = timestampToDecimal(ts);
      assertEquals(ts, TimestampUtils.decimalToTimestamp(d));
      assertEquals(ts, TimestampUtils.doubleToTimestamp(d.bigDecimalValue().doubleValue()));
    }
  }

  @Test
  @Concurrent(count=4)
  @Repeating(repetition=100)
  public void testSerializationFormatDirectly() throws IOException {
    assertEquals("1970-01-01 00:00:00", fromIntAndVInts(0).toString());
    assertEquals("1970-01-01 00:00:01", fromIntAndVInts(1).toString());
    assertEquals("1970-01-01 00:05:00", fromIntAndVInts(300).toString());
    assertEquals("1970-01-01 02:00:00", fromIntAndVInts(7200).toString());
    assertEquals("2000-01-02 03:04:05", fromIntAndVInts(946782245).toString());

    // This won't have a decimal part because the HAS_DECIMAL_MASK bit is not set.
    assertEquals("2000-01-02 03:04:05", fromIntAndVInts(946782245, 3210).toString());

    assertEquals("2000-01-02 03:04:05.0123",
      fromIntAndVInts(946782245 | HAS_DECIMAL_MASK, 3210).toString());

    assertEquals("2038-01-19 03:14:07", fromIntAndVInts(Integer.MAX_VALUE).toString());
    assertEquals("2038-01-19 03:14:07.012345678",
      fromIntAndVInts(Integer.MAX_VALUE | HAS_DECIMAL_MASK,  // this is really just -1
        876543210).toString());

    // Timestamps with a second VInt storing additional bits of the seconds field.
    long seconds = 253392390415L;
    assertEquals("9999-09-08 07:06:55",
      fromIntAndVInts((int) (seconds & 0x7fffffff) | (1 << 31), -1L, seconds >> 31).toString());
    assertEquals("9999-09-08 07:06:55.0123",
      fromIntAndVInts((int) (seconds & 0x7fffffff) | (1 << 31),
                      -3210 - 1, seconds >> 31).toString());
  }

  @Test
  @Concurrent(count=4)
  @Repeating(repetition=100)
  public void testMaxSize() {
    // This many bytes are necessary to store the reversed nanoseconds.
    assertEquals(5, WritableUtils.getVIntSize(999999999));
    assertEquals(5, WritableUtils.getVIntSize(-2 - 999999999));

    // Bytes necessary to store extra bits of the second timestamp if storing a timestamp
    // before 1970 or after 2038.
    assertEquals(3, WritableUtils.getVIntSize(Short.MAX_VALUE));
    assertEquals(3, WritableUtils.getVIntSize(Short.MIN_VALUE));

    // Test that MAX_ADDITIONAL_SECONDS_BITS is really the maximum value of the
    // additional bits (beyond 31 bits) of the seconds-since-epoch part of timestamp.
    assertTrue((((long) MAX_ADDITIONAL_SECONDS_BITS) << 31) * 1000 < Long.MAX_VALUE);
    assertTrue((((double) MAX_ADDITIONAL_SECONDS_BITS + 1) * (1L << 31)) * 1000 >
      Long.MAX_VALUE);

    // This is how many bytes we need to store those additonal bits as a VInt.
    assertEquals(4, WritableUtils.getVIntSize(MAX_ADDITIONAL_SECONDS_BITS));

    // Therefore, the maximum total size of a serialized timestamp is 4 + 5 + 4 = 13.
  }

  @Test
  @Concurrent(count=4)
  @Repeating(repetition=100)
  public void testMillisToSeconds() {
    assertEquals(0, TimestampUtils.millisToSeconds(0));
    assertEquals(-1, TimestampUtils.millisToSeconds(-1));
    assertEquals(-1, TimestampUtils.millisToSeconds(-999));
    assertEquals(-1, TimestampUtils.millisToSeconds(-1000));
    assertEquals(-2, TimestampUtils.millisToSeconds(-1001));
    assertEquals(-2, TimestampUtils .millisToSeconds(-1999));
    assertEquals(-2, TimestampUtils .millisToSeconds(-2000));
    assertEquals(-3, TimestampUtils .millisToSeconds(-2001));
    assertEquals(-99, TimestampUtils .millisToSeconds(-99000));
    assertEquals(-100, TimestampUtils .millisToSeconds(-99001));
    assertEquals(-100, TimestampUtils .millisToSeconds(-100000));
    assertEquals(1, TimestampUtils .millisToSeconds(1500));
    assertEquals(19, TimestampUtils .millisToSeconds(19999));
    assertEquals(20, TimestampUtils .millisToSeconds(20000));
  }

  private static int compareEqualLengthByteArrays(byte[] a, byte[] b) {
    assertEquals(a.length, b.length);
    for (int i = 0; i < a.length; ++i) {
      if (a[i] != b[i]) {
        return (a[i] & 0xff) - (b[i] & 0xff);
      }
    }
    return 0;
  }

  private static int normalizeComparisonResult(int result) {
    return result < 0 ? -1 : (result > 0 ? 1 : 0);
  }

  @Test
  @Concurrent(count=4)
  @Repeating(repetition=100)
  public void testBinarySortable() {
    Random rand = new Random(5972977L);
    List<TimestampWritable> tswList = new ArrayList<TimestampWritable>();
    for (int i = 0; i < 50; ++i) {
      Timestamp ts = new Timestamp(rand.nextLong());
      ts.setNanos(randomNanos(rand));
      tswList.add(new TimestampWritable(ts));
    }
    for (TimestampWritable tsw1 : tswList) {
      byte[] bs1 = tsw1.getBinarySortable();
      for (TimestampWritable tsw2 : tswList) {
        byte[] bs2 = tsw2.getBinarySortable();
        int binaryComparisonResult =
          normalizeComparisonResult(compareEqualLengthByteArrays(bs1, bs2));
        int comparisonResult = normalizeComparisonResult(tsw1.compareTo(tsw2));
        if (binaryComparisonResult != comparisonResult) {
          throw new AssertionError("TimestampWritables " + tsw1 + " and " + tsw2 + " compare as " +
            comparisonResult + " using compareTo but as " + binaryComparisonResult + " using " +
            "getBinarySortable");
        }
      }
    }
  }

  @Test
<<<<<<< HEAD
  public void test2ndMSBOfDecimal() {
    // The current decimal part ranges in [-1000000000, 999999999]. We should be able to use its
    // second MSB to indicate if a timezone offset exists
    int decimal = -1000000000;
    final int mask = 1 << 30;
    while (decimal < 0) {
      assertTrue((decimal & mask) != 0);
      decimal++;
    }
    while (decimal <= 999999999) {
      assertTrue((decimal & mask) == 0);
      decimal++;
    }
  }

  @Test
  public void testSetTimestamp() {
    // make sure we need a 2nd VInt
    Timestamp t1 = new Timestamp((long) Integer.MAX_VALUE * 1000 + 1234);
=======
  public void testSetTimestamp() {
    // one VInt without nanos
    verifySetTimestamp(1000);

    // one VInt with nanos
    verifySetTimestamp(1001);

    // two VInt without nanos
    verifySetTimestamp((long) Integer.MAX_VALUE * 1000 + 1000);

    // two VInt with nanos
    verifySetTimestamp((long) Integer.MAX_VALUE * 1000 + 1234);
  }

  private static void verifySetTimestamp(long time) {
    Timestamp t1 = new Timestamp(time);
>>>>>>> 6a93fa5c
    TimestampWritable writable = new TimestampWritable(t1);
    byte[] bytes = writable.getBytes();
    Timestamp t2 = new Timestamp(0);
    TimestampWritable.setTimestamp(t2, bytes, 0);
    assertEquals(t1, t2);
  }

}<|MERGE_RESOLUTION|>--- conflicted
+++ resolved
@@ -494,7 +494,6 @@
   }
 
   @Test
-<<<<<<< HEAD
   public void test2ndMSBOfDecimal() {
     // The current decimal part ranges in [-1000000000, 999999999]. We should be able to use its
     // second MSB to indicate if a timezone offset exists
@@ -512,10 +511,6 @@
 
   @Test
   public void testSetTimestamp() {
-    // make sure we need a 2nd VInt
-    Timestamp t1 = new Timestamp((long) Integer.MAX_VALUE * 1000 + 1234);
-=======
-  public void testSetTimestamp() {
     // one VInt without nanos
     verifySetTimestamp(1000);
 
@@ -531,7 +526,6 @@
 
   private static void verifySetTimestamp(long time) {
     Timestamp t1 = new Timestamp(time);
->>>>>>> 6a93fa5c
     TimestampWritable writable = new TimestampWritable(t1);
     byte[] bytes = writable.getBytes();
     Timestamp t2 = new Timestamp(0);
